# -*- coding: utf-8 -*-
"""
Created on Sat Apr 18 16:13:40 2020

@author: Chao
"""
import inspect
import json
import logging
import os
from types import MethodType
from typing import Any, Union, Optional, Dict, List

import qcodes as qc
import zmq
from qcodes import Instrument, Parameter
from qcodes.instrument.base import InstrumentBase

from instrumentserver import QtCore, DEFAULT_PORT
from instrumentserver.server.core import (
    ServerInstruction,
    InstrumentModuleBluePrint,
    ParameterBluePrint,
    MethodBluePrint,
    CallSpec,
    Operation,
    InstrumentCreationSpec,
    ParameterSerializeSpec,
)
from .core import sendRequest, BaseClient
<<<<<<< HEAD
from ast import literal_eval
=======
from ..base import recvMultipart
from ..blueprints import ParameterBroadcastBluePrint
>>>>>>> 21f032be

logger = logging.getLogger(__name__)


# TODO: enable creation of instruments through yaml files/station configurator.
# TODO: support for channel lists
# TODO: support for other parameter classes.
# FIXME: need to generally find the imports we need for type annotations!
# TODO: convenience function to refresh from server.


class ProxyMixin:
    """ A simple mixin class for proxy objects."""

    def __init__(self, *args,
                 cli: Optional["Client"] = None,
                 host: Optional[str] = 'localhost',
                 port: Optional[int] = DEFAULT_PORT,
                 remotePath: Optional[str] = None,
                 bluePrint: Optional[Union[ParameterBluePrint,
                                           InstrumentModuleBluePrint,
                                           MethodBluePrint]] = None,
                 **kwargs):

        self.cli = cli
        self.host = host
        self.port = port

        if remotePath is not None and bluePrint is None:
            self.remotePath = remotePath
            self.bp = self._getBluePrintFromServer(self.remotePath)
        elif bluePrint is not None:
            self.bp = bluePrint
            self.remotePath = self.bp.path
        else:
            raise ValueError("Either `remotePath` or `bluePrint` must be "
                             "specified.")

        kwargs.update(self.initKwargsFromBluePrint(self.bp))
        super().__init__(*args, **kwargs)
        self.__doc__ = self.bp.docstring

    def initKwargsFromBluePrint(self, bp):
        raise NotImplementedError

    def askServer(self, message: ServerInstruction):
        if self.cli is not None:
            return self.cli.ask(message)
        elif self.host is not None and self.port is not None:
            return sendRequest(message, self.host, self.port)

    def _getBluePrintFromServer(self, path):
        req = ServerInstruction(
            operation=Operation.get_blueprint,
            requested_path=path
        )
        return self.askServer(req)

    def snapshot(self, *args, **kwargs):
        req = ServerInstruction(
            operation=Operation.call,
            call_spec=CallSpec(
                target=self.remotePath + '.snapshot', args=args, kwargs=kwargs
            )
        )
        return self.askServer(req)


class ProxyParameter(ProxyMixin, Parameter):
    """Proxy for parameters.

    :param cli: Instance of `Client`.
    :param name: The parameter name.
    :param host: The name of the host where the server lives.
    :param port: The port number of the server.
    :param remotePath: Path of the remote object on the server.
    :param bluePrint: The blue print to construct the proxy parameter.
        If `remotePath` and `bluePrint` are both supplied, the blue print takes
        priority.
    """

    def __init__(self, name: str, *args,
                 cli: Optional["Client"] = None,
                 host: Optional[str] = 'localhost',
                 port: Optional[int] = DEFAULT_PORT,
                 remotePath: Optional[str] = None,
                 bluePrint: Optional[ParameterBluePrint] = None,
                 setpoints_instrument: Optional[Instrument] = None,
                 **kwargs):

        super().__init__(name, *args, cli=cli, host=host, port=port,
                         remotePath=remotePath, bluePrint=bluePrint,
                         **kwargs)

        # add setpoints to parameter if we deal with ParameterWithSetpoints
        if self.bp.setpoints is not None and setpoints_instrument is not None:
            setpoints = [getattr(setpoints_instrument, setpoint) for
                         setpoint in self.bp.setpoints]
            setattr(self, 'setpoints', setpoints)

    def initKwargsFromBluePrint(self, bp):
        kwargs = {}
        if bp.settable:
            kwargs['set_cmd'] = self._remoteSet
        else:
            kwargs['set_cmd'] = False
        if bp.gettable:
            kwargs['get_cmd'] = self._remoteGet
        else:
            kwargs['get_cmd'] = False
        kwargs['unit'] = bp.unit
        # FIXME: uncomment after implementing serializable validators
        # kwargs['vals'] = bp.vals
        kwargs['docstring'] = bp.docstring
        return kwargs

    def _remoteSet(self, value: Any):
        msg = ServerInstruction(
            operation=Operation.call,
            call_spec=CallSpec(
                target=self.remotePath,
                args=(value,)
            )
        )
        return self.askServer(msg)

    def _remoteGet(self):
        msg = ServerInstruction(
            operation=Operation.call,
            call_spec=CallSpec(
                target=self.remotePath,
            )
        )
        return self.askServer(msg)


class ProxyInstrumentModule(ProxyMixin, InstrumentBase):
    """Construct a proxy module using the given blue print. Each proxy
    instantiation represents a virtual module (instrument of submodule of
    instrument).

    :param bluePrint: The blue print that the describes the module.
    :param host: The name of the host where the server lives.
    :param port: The port number of the server.
    """

    def __init__(self, name: str, *args,
                 cli: Optional["Client"] = None,
                 host: Optional[str] = 'localhost',
                 port: Optional[int] = DEFAULT_PORT,
                 remotePath: Optional[str] = None,
                 bluePrint: Optional[InstrumentModuleBluePrint] = None,
                 **kwargs):

        super().__init__(name, *args, cli=cli, host=host, port=port,
                         remotePath=remotePath, bluePrint=bluePrint, **kwargs)

        for mn in self.bp.methods.keys():
            if mn == 'remove_parameter':
                def remove_parameter(obj, name: str):
                    obj.cli.call(f'{obj.remotePath}.remove_parameter', name)
                    obj.update()

                self.remove_parameter = MethodType(remove_parameter, self)

        self.parameters.pop('IDN', None)  # we will redefine this later
        self.update()

    def initKwargsFromBluePrint(self, bp):
        return {}

    def update(self):
        self.bp = self.cli.getBluePrint(self.remotePath)
        self._getProxyParameters()
        self._getProxyMethods()
        self._getProxySubmodules()

    def add_parameter(self, name: str, *arg, **kw):
        """Add a parameter to the proxy instrument.

        If a parameter of that name already exists in the server-side instrument,
        we only add the proxy parameter.
        If not, we first add the parameter to the server-side instrument, and
        then the proxy here.
        """

        if name in self.parameters:
            raise ValueError(f'Parameter: {name} already present in the proxy.')

        bp: InstrumentModuleBluePrint
        bp = self.cli.getBluePrint(self.name)
        self.cli.call(self.name + ".add_parameter", name, *arg, **kw)
        self.update()

    def _getProxyParameters(self) -> None:
        """Based on the parameter blueprint replied from server, add the
        instrument parameters to the proxy instrument class."""

        # note: we can always provide setpoints_instruments, because in case
        # the parameter doesn't, `setpoints` will just be `None`.
        for pn, p in self.bp.parameters.items():
            if pn not in self.parameters:
                pbp = self.cli.getBluePrint(f"{self.remotePath}.{pn}")
                super().add_parameter(pbp.name, ProxyParameter, cli=self.cli, host=self.host,
                                      port=self.port, bluePrint=pbp, setpoints_instrument=self)

        delKeys = []
        for pn in self.parameters.keys():
            if pn not in self.bp.parameters:
                delKeys.append(pn)

        # Changing the argument for del self.parameters[pn] to del self.parameters[k]
        for k in delKeys:
            del self.parameters[k]

    def _getProxyMethods(self):
        """Based on the method blue print replied from server, add the
        instrument functions to the proxy instrument class.
        """
        for n, m in self.bp.methods.items():
            if not hasattr(self, n):
                fun = self._makeProxyMethod(m)
                setattr(self, n, MethodType(fun, self))
                self.functions[n] = getattr(self, n)

    def _makeProxyMethod(self, bp: MethodBluePrint):
        def wrap(*a, **k):
            msg = ServerInstruction(
                operation=Operation.call,
                call_spec=CallSpec(target=bp.path, args=a, kwargs=k)
            )
            return self.askServer(msg)

        sig = bp.call_signature_str
        params = bp.signature_parameters
        args = []
        # FIXME: a better solution to this would probably be to convet kind into the enum object. But it seems that the
        #  parameter kind enum is private.
        for pn, kind in params.items():
            if kind in [str(inspect.Parameter.POSITIONAL_OR_KEYWORD), str(inspect.Parameter.POSITIONAL_ONLY)]:
                args.append(f'{pn}')
            elif kind == str(inspect.Parameter.VAR_POSITIONAL):
                args.append(f"*{pn}")
            elif kind == str(inspect.Parameter.KEYWORD_ONLY):
                args.append(f"{pn}={pn}")
            elif kind == str(inspect.Parameter.VAR_KEYWORD):
                args.append(f"**{pn}")

        # we need to add a `self` argument because we want this to be a bound
        # method of the instrument instance.
        sig = sig[0] + 'self, ' + sig[1:]
        new_func_str = f"""from typing import *\ndef {bp.name}{sig}:
        return wrap({', '.join(args)})"""

        # make sure the method knows the wrap function.
        # TODO: this is not complete!
        globs = {'wrap': wrap, 'qcodes': qc}
        _ret = exec(new_func_str, globs)
        fun = globs[bp.name]
        fun.__doc__ = bp.docstring
        return globs[bp.name]

    def _getProxySubmodules(self):
        """Based on the submodule blue print replied from server, add the proxy
        submodules to the proxy module class.
        """
        for sn, s in self.bp.submodules.items():
            if sn not in self.submodules:
                submodule = ProxyInstrumentModule(
                    s.name, cli=self.cli, host=self.host, port=self.port, bluePrint=s)
                self.add_submodule(sn, submodule)
            else:
                self.submodules[sn].update()

        delKeys = []
        for sn, s in self.submodules.items():
            if sn not in self.bp.submodules:
                delKeys.append(sn)
        for k in delKeys:
            del self.submodules[sn]

    def _refreshProxySubmodules(self):
        delKeys = []
        for sn, s in self.submodules.items():
            if sn in self.bp.submodules:
                delKeys.append(sn)
        for k in delKeys:
            del self.submodules[sn]

        for sn, s in self.bp.submodules.items():
            if sn not in self.submodules:
                submodule = ProxyInstrumentModule(
                    s.name, cli=self.cli, host=self.host, port=self.port, bluePrint=s)
                self.add_submodule(sn, submodule)
            else:
                self.submodules[sn].update()

    def __getattr__(self, item):
        try:
            return super().__getattr__(item)
        except Exception as e:
            current_bp = self.cli.getBluePrint(self.remotePath)
            if item in current_bp.parameters and item not in self.parameters:
                self.bp = current_bp
                self._getProxyParameters()
                return getattr(self, item)
            elif item in current_bp.submodules and item not in self.submodules:
                self.bp = current_bp
                self._getProxySubmodules()
                return getattr(self, item)
            else:
                raise e


ProxyInstrument = ProxyInstrumentModule


class Client(BaseClient):
    """Client with common server requests as convenience functions."""

    def list_instruments(self) -> Dict[str, str]:
        """ Get the existing instruments on the server.
        """
        msg = ServerInstruction(operation=Operation.get_existing_instruments)
        return self.ask(msg)

    def find_or_create_instrument(self, name: str, instrument_class: Optional[str] = None,
                                  *args: Any, **kwargs: Any) -> ProxyInstrumentModule:
        """ Looks for an instrument in the server. If it cannot find it, create a new instrument on the server. Returns
        a proxy for either the found or the new instrument.

        :param name: Name of the new instrument.
        :param instrument_class: Class of the instrument to create or a string of
            of the class.
        :param args: Positional arguments for new instrument instantiation.
        :param kwargs: Keyword arguments for new instrument instantiation.

        :returns: A new virtual instrument.
        """
        if name in self.list_instruments():
            return ProxyInstrumentModule(name=name, cli=self, remotePath=name)

        if instrument_class is None:
            raise ValueError('Need a class to create a new instrument.')

        req = ServerInstruction(
            operation=Operation.create_instrument,
            create_instrument_spec=InstrumentCreationSpec(
                instrument_class=instrument_class,
                name=name,
                args=args,
                kwargs=kwargs
            )
        )
        _ = self.ask(req)
        return ProxyInstrumentModule(name=name, cli=self, remotePath=name)

    def close_instrument(self, instrument_name: str):
        self.call('close_and_remove_instrument', instrument_name)

    def call(self, target, *args, **kwargs):
        msg = ServerInstruction(
            operation=Operation.call,
            call_spec=CallSpec(
                target=target,
                args=args,
                kwargs=kwargs,
            )
        )
        return self.ask(msg)

    def get_instrument(self, name):
        return ProxyInstrumentModule(name=name, cli=self, remotePath=name)

    def getBluePrint(self, path):
        msg = ServerInstruction(
            operation=Operation.get_blueprint,
            requested_path=path,
        )
        return self.ask(msg)

    def snapshot(self, instrument: str = None, *args, **kwargs):
        msg = ServerInstruction(
            operation=Operation.call,
            call_spec=CallSpec(
                target='snapshot' if instrument is None else f"{instrument}.snapshot",
                args=args,
                kwargs=kwargs,
            )
        )
        return self.ask(msg)

    def getParamDict(self, instrument: str = None,
                     attrs: List[str] = ['value'], *args, **kwargs):
        msg = ServerInstruction(
            operation=Operation.get_param_dict,
            serialization_opts=ParameterSerializeSpec(
                path=instrument,
                attrs=attrs,
                args=args,
                kwargs=kwargs,
            )
        )
        return self.ask(msg)

    def paramsToFile(self, filePath: str, *args, **kwargs):
        filePath = os.path.abspath(filePath)
        folder, file = os.path.split(filePath)
        params = self.getParamDict(*args, **kwargs)
        if not os.path.exists(folder):
            os.makedirs(folder)
        with open(filePath, 'w') as f:
            json.dump(params, f, indent=2, sort_keys=True)

    def setParameters(self, parameters: Dict[str, Any]):
        msg = ServerInstruction(
            operation=Operation.set_params,
            set_parameters=parameters,
        )
        return self.ask(msg)

    def paramsFromFile(self, filePath: str):
        params = None
        if os.path.exists(filePath):
            with open(filePath, 'r') as f:
                params = json.load(f)
            self.setParameters(params)
        else:
            logger.warning(f"File {filePath} does not exist. No params loaded.")


class SubClient(QtCore.QObject):
    """
    Specific subscription client used for real-time parameter updates.
    """
    #: Signal(ParameterBroadcastBluePrint) --
    #: emitted when the server broadcast either a new parameter or an update to an existing one.
    update = QtCore.Signal(ParameterBroadcastBluePrint)

<<<<<<< HEAD
    update_logger = QtCore.Signal(dict)

    def __init__(self, instruments: List[str] = None, sub_host: str = 'localhost', sub_port: int = DEFAULT_PORT+1, logger_mode = False):
=======
    def __init__(self, instruments: List[str] = None, sub_host: str = 'localhost', sub_port: int = DEFAULT_PORT + 1):
>>>>>>> 21f032be
        """
        Creates a new subscription client.

        :param instruments: List of instruments the subclient will listen for.
                            If empty it will listen to all broadcasts done by the server.
        :param host: The host location of the updates.
        :param port: Should not be changed. It is always the server normal port +1.
        :param sub_host: the port for subscrition mode, default is the port+1
        :param logger_mode: this configures if the logger is using this SubClient. When turn on, the SubClient instance
        will have different behavior, default is False
        """
        super().__init__()
        self.host = sub_host
        self.port = sub_port
        self.addr = f"tcp://{self.host}:{self.port}"
        self.instruments = instruments
        self.logger_mode = logger_mode

        self.connected = False

    def connect(self):
        """
        Connects the subscription client with the broadcast
        and runs an infinite loop to check for updates.

        It should always be run on a separate thread or the program will get stuck in the loop.
        """
        logger.info(f"Connecting to {self.addr}")
        context = zmq.Context()
        socket = context.socket(zmq.SUB)
        socket.connect(self.addr)

        # subscribe to the specified instruments
        if self.instruments is None:
            socket.setsockopt_string(zmq.SUBSCRIBE, '')
        else:
            for ins in self.instruments:
                socket.setsockopt_string(zmq.SUBSCRIBE, ins)

        self.connected = True

        while self.connected:
<<<<<<< HEAD

            message = socket.recv_multipart()
            # emits the signals already decoded so python recognizes it a string instead of bytes
            if self.logger_mode:
                _message = literal_eval(message[1].decode("utf-8"))
                _message['server'] = self.host
                _message['port'] = self.port
                self.update_logger.emit(_message)
            else:
                self.update.emit(message[1].decode("utf-8"))
=======
            message = recvMultipart(socket)
            self.update.emit(message[1])
>>>>>>> 21f032be

        self.disconnect()

        return True


class _QtAdapter(QtCore.QObject):
    def __init__(self, parent, *arg, **kw):
        super().__init__(parent)


class QtClient(_QtAdapter, Client):
    def __init__(self, parent=None,
                 host='localhost',
                 port=DEFAULT_PORT,
                 connect=True,
                 timeout=5000,
                 raise_exceptions=True):
        # Calling the parents like this ensures that the arguments arrive to the parents properly.
        _QtAdapter.__init__(self, parent=parent)
        Client.__init__(self, host, port, connect, timeout, raise_exceptions)<|MERGE_RESOLUTION|>--- conflicted
+++ resolved
@@ -28,12 +28,9 @@
     ParameterSerializeSpec,
 )
 from .core import sendRequest, BaseClient
-<<<<<<< HEAD
-from ast import literal_eval
-=======
 from ..base import recvMultipart
 from ..blueprints import ParameterBroadcastBluePrint
->>>>>>> 21f032be
+from ast import literal_eval
 
 logger = logging.getLogger(__name__)
 
@@ -473,13 +470,9 @@
     #: emitted when the server broadcast either a new parameter or an update to an existing one.
     update = QtCore.Signal(ParameterBroadcastBluePrint)
 
-<<<<<<< HEAD
     update_logger = QtCore.Signal(dict)
 
-    def __init__(self, instruments: List[str] = None, sub_host: str = 'localhost', sub_port: int = DEFAULT_PORT+1, logger_mode = False):
-=======
-    def __init__(self, instruments: List[str] = None, sub_host: str = 'localhost', sub_port: int = DEFAULT_PORT + 1):
->>>>>>> 21f032be
+    def __init__(self, instruments: List[str] = None, sub_host: str = 'localhost', sub_port: int = DEFAULT_PORT + 1, logger_mode = False):
         """
         Creates a new subscription client.
 
@@ -522,21 +515,14 @@
         self.connected = True
 
         while self.connected:
-<<<<<<< HEAD
-
-            message = socket.recv_multipart()
-            # emits the signals already decoded so python recognizes it a string instead of bytes
+            message = recvMultipart(socket)
             if self.logger_mode:
                 _message = literal_eval(message[1].decode("utf-8"))
                 _message['server'] = self.host
                 _message['port'] = self.port
                 self.update_logger.emit(_message)
             else:
-                self.update.emit(message[1].decode("utf-8"))
-=======
-            message = recvMultipart(socket)
-            self.update.emit(message[1])
->>>>>>> 21f032be
+                self.update.emit(message[1])
 
         self.disconnect()
 
