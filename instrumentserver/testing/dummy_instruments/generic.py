from typing import List

from qcodes import Instrument
from qcodes.utils import validators
import numpy as np
<<<<<<< HEAD
=======
import time
>>>>>>> 0cd0cec8


class DummyChannel(Instrument):
    def __init__(self, name: str, *args, **kwargs):
        super().__init__(name, *args, **kwargs)
        self.add_parameter('ch0',
                           set_cmd=None,
                           vals=validators.Numbers(0, 1),
                           initial_value=0)

        self.add_parameter('ch1', unit='v',
                           set_cmd=None,
                           vals=validators.Numbers(-1, 1),
                           initial_value=1)


class DummyInstrumentWithSubmodule(Instrument):
    """A dummy instrument with submodules"""

    def __init__(self, name: str, *args, **kwargs):
        super().__init__(name, *args, **kwargs)

        self.add_parameter('param0',
                           set_cmd=None,
                           vals=validators.Numbers(0, 1),
                           initial_value=0)

        self.add_parameter('param1', unit='v',
                           set_cmd=None,
                           vals=validators.Numbers(-1, 1),
                           initial_value=1)
        for chan_name in ('A', 'B', 'C'):
            channel = DummyChannel('Chan{}'.format(chan_name))
            self.add_submodule(chan_name, channel)

    def test_func(self, a, b, *args, c: List[int] = [10, 11], **kwargs):
        return a, b, args[0], c, kwargs['d'], self.param0()

<<<<<<< HEAD
class DummyInstrumentRandomNumber(Instrument):
    """A dummy instrument with a few parameters that have random numbers generated on demand"""

    def __init__(self, name: str, *args, **kwargs):
        super().__init__(name, *args, **kwargs)

        self.add_parameter('param0',
                           set_cmd=None,
                           vals=validators.Numbers(1, 10),
                           initial_value=1)

        self.add_parameter('param1',
                           set_cmd=None,
                           vals=validators.Numbers(10, 20),
                           initial_value=10)

        self.add_parameter('param2',
                           set_cmd=None,
                           vals=validators.Numbers(20, 30),
                           initial_value=20)

        self.add_parameter('param3',
                           set_cmd=None,
                           vals=validators.Numbers(30, 40),
                           initial_value=30)

        self.add_parameter('param4',
                           set_cmd=None,
                           vals=validators.Numbers(40, 50),
                           initial_value=40)

    def generate_data(self, name: str):

        if name == 'param0':
            self.parameters[name].set(np.random.randint(1, 10))
        if name == 'param1':
            self.parameters[name].set(np.random.randint(10, 20))
        if name == 'param2':
            self.parameters[name].set(np.random.randint(20, 30))
        if name == 'param3':
            self.parameters[name].set(np.random.randint(30, 40))
        if name == 'param4':
            self.parameters[name].set(np.random.randint(40, 50))

    def get(self, param_name):
        self.generate_data(param_name)
        super.get(param_name)
=======

class DummyInstrumentTimeout(Instrument):
    """A dummy instrument to test timeout situations"""
    def __init__(self, name: str, *args,  **kwargs):
        super().__init__(name, *args, **kwargs)

        self.random = np.random.randint(10000)

    def get_random(self):
        return self.random

    def get_random_timeout(self):
        time.sleep(10)
        return self.random
>>>>>>> 0cd0cec8
<|MERGE_RESOLUTION|>--- conflicted
+++ resolved
@@ -3,10 +3,7 @@
 from qcodes import Instrument
 from qcodes.utils import validators
 import numpy as np
-<<<<<<< HEAD
-=======
 import time
->>>>>>> 0cd0cec8
 
 
 class DummyChannel(Instrument):
@@ -45,7 +42,23 @@
     def test_func(self, a, b, *args, c: List[int] = [10, 11], **kwargs):
         return a, b, args[0], c, kwargs['d'], self.param0()
 
-<<<<<<< HEAD
+
+class DummyInstrumentTimeout(Instrument):
+    """A dummy instrument to test timeout situations"""
+    def __init__(self, name: str, *args,  **kwargs):
+        super().__init__(name, *args, **kwargs)
+
+        self.random = np.random.randint(10000)
+
+    def get_random(self):
+        return self.random
+
+    def get_random_timeout(self):
+        time.sleep(10)
+        return self.random
+
+
+
 class DummyInstrumentRandomNumber(Instrument):
     """A dummy instrument with a few parameters that have random numbers generated on demand"""
 
@@ -92,20 +105,4 @@
 
     def get(self, param_name):
         self.generate_data(param_name)
-        super.get(param_name)
-=======
-
-class DummyInstrumentTimeout(Instrument):
-    """A dummy instrument to test timeout situations"""
-    def __init__(self, name: str, *args,  **kwargs):
-        super().__init__(name, *args, **kwargs)
-
-        self.random = np.random.randint(10000)
-
-    def get_random(self):
-        return self.random
-
-    def get_random_timeout(self):
-        time.sleep(10)
-        return self.random
->>>>>>> 0cd0cec8
+        return self.parameters[param_name].get()